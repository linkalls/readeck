# English (United States) translations for Readeck CN.
# SPDX-FileCopyrightText: © 2023 Readeck <translate@readeck.com>
#
# SPDX-License-Identifier: AGPL-3.0-only
msgid ""
msgstr ""
"Project-Id-Version: Readeck CN 1.0.0\n"
"Report-Msgid-Bugs-To: translate@readeck.com\n"
<<<<<<< HEAD
"POT-Creation-Date: 2025-02-22 09:41+0000\n"
"PO-Revision-Date: 2024-12-31 16:08+0000\n"
"Last-Translator: Outbreak2096 <outbreak2096@users.noreply.translate.codeberg.org>\n"
=======
"POT-Creation-Date: 2025-02-18 07:09+0000\n"
"PO-Revision-Date: 2025-02-19 10:21+0000\n"
"Last-Translator: Outbreak2096 "
"<outbreak2096@users.noreply.translate.codeberg.org>\n"
"Language-Team: Chinese (Simplified Han script) <https://"
"translate.codeberg.org/projects/readeck/application/zh_Hans/>\n"
>>>>>>> 8b8bd650
"Language: zh_CN\n"
"MIME-Version: 1.0\n"
"Content-Type: text/plain; charset=utf-8\n"
"Content-Transfer-Encoding: 8bit\n"
"Plural-Forms: nplurals=1; plural=0;\n"
"X-Generator: Weblate 5.9.2\n"
"Generated-By: Babel 2.17.0\n"

#: assets/templates/_layouts/sidemenu.jet.html:29
#: assets/templates/bookmarks/bookmark.jet.html:26
#: assets/templates/error.jet.html:12
msgid "Menu"
msgstr "菜单"

#: assets/templates/_layouts/sidemenu.jet.html:30
msgid "Secondary Menu"
msgstr "二级菜单"

#: assets/templates/_layouts/sidemenu.jet.html:31
#: assets/templates/bookmarks/bookmark.jet.html:27
#: assets/templates/error.jet.html:13
msgid "Main content"
msgstr "主要内容"

#: assets/templates/_layouts/sidemenu.jet.html:46
msgid "Close menu"
msgstr "关闭菜单"

#: assets/templates/_libs/common.jet.html:1
msgid "Quick access menu"
msgstr "快速访问菜单"

#: assets/templates/_libs/common.jet.html:1
msgid "Home Page"
msgstr "主页"

#: assets/templates/_libs/forms.jet.html:1
#: assets/templates/_libs/forms.jet.html:33
msgid "Required"
msgstr "必填"

#: assets/templates/_libs/forms.jet.html:10
msgid "Errors"
msgstr "错误"

#: assets/templates/_libs/forms.jet.html:16
msgid "Please check your form for errors."
msgstr "请检查您的表单是否有错误。"

#: assets/templates/_libs/forms.jet.html:212
msgid "The previous"
msgstr "前"

#: assets/templates/_libs/forms.jet.html:221
msgid "Day(s)"
msgstr "天"

#: assets/templates/_libs/forms.jet.html:222
msgid "Week(s)"
msgstr "周"

#: assets/templates/_libs/forms.jet.html:223
msgid "Month(s)"
msgstr "月"

#: assets/templates/_libs/forms.jet.html:224
msgid "Year(s)"
msgstr "年"

#: assets/templates/_libs/forms.jet.html:227
msgctxt "word"
msgid "or"
msgstr "或"

#: assets/templates/_libs/forms.jet.html:255
msgid "Select or drop file"
msgstr "选择或拖放文件"

#: assets/templates/_libs/forms.jet.html:259
msgid "remove"
msgstr "移除"

#: assets/templates/_libs/pagination.jet.html:1
msgid "Go to previous page"
msgstr "转到上一页"

#: assets/templates/_libs/pagination.jet.html:1
#, python-format
msgid "Go to page %d"
msgstr "转到第 %d 页"

#: assets/templates/_libs/pagination.jet.html:1
msgid "Go to next page"
msgstr "转到下一页"

#: assets/templates/_libs/pagination.jet.html:10
msgctxt "page"
msgid "Previous"
msgstr "上一页"

#: assets/templates/_libs/pagination.jet.html:15
msgctxt "page"
msgid "Next"
msgstr "下一页"

#: assets/templates/admin/user.jet.html:9
#: assets/templates/admin/user_list.jet.html:9
#: assets/templates/profile/base.jet.html:35 internal/admin/views.go:63
#: internal/admin/views.go:93 internal/admin/views.go:133
msgid "Users"
msgstr "用户"

#: assets/templates/admin/user.jet.html:19
msgid "User will be removed in a few seconds"
msgstr "将在几秒钟内移除用户"

#: assets/templates/admin/user.jet.html:20
#: assets/templates/admin/user_list.jet.html:44
#: assets/templates/bookmarks/collection.jet.html:22
#: assets/templates/bookmarks/components/card.jet.html:101
#: assets/templates/bookmarks/import/form-browser.jet.html:49
#: assets/templates/bookmarks/import/form-csv.jet.html:35
#: assets/templates/bookmarks/import/form-goodlinks.jet.html:35
#: assets/templates/bookmarks/import/form-omnivore.jet.html:44
#: assets/templates/bookmarks/import/form-pocket-file.jet.html:50
#: assets/templates/bookmarks/import/form-text.jet.html:36
#: assets/templates/bookmarks/import/form-wallabag.jet.html:70
#: assets/templates/bookmarks/label.jet.html:51
#: assets/templates/profile/credential.jet.html:20
#: assets/templates/profile/credential_list.jet.html:57
#: assets/templates/profile/token.jet.html:20
#: assets/templates/profile/token_list.jet.html:61
msgid "Cancel"
msgstr "取消"

#: assets/templates/admin/user.jet.html:31
#: assets/templates/admin/user_create.jet.html:20
#: assets/templates/auth/onboarding.jet.html:24
#: assets/templates/bookmarks/import/form-wallabag.jet.html:41
#: assets/templates/profile/index.jet.html:20
msgid "Username"
msgstr "用户名"

#: assets/templates/admin/user.jet.html:37
#: assets/templates/admin/user_create.jet.html:26
#: assets/templates/auth/onboarding.jet.html:37
#: assets/templates/auth/recover.jet.html:29
msgid "Email address"
msgstr "邮件地址"

#: assets/templates/admin/user.jet.html:41
#: assets/templates/admin/user_create.jet.html:31
msgid "Group"
msgstr "组"

#: assets/templates/admin/user.jet.html:46
#: assets/templates/admin/user_create.jet.html:36
#: assets/templates/auth/login.jet.html:30
#: assets/templates/auth/onboarding.jet.html:29
#: assets/templates/bookmarks/import/form-wallabag.jet.html:48
#: assets/templates/profile/base.jet.html:17 internal/profile/views.go:134
msgid "Password"
msgstr "密码"

#: assets/templates/admin/user.jet.html:49
msgid "will not change if empty"
msgstr "如果为空，则不会更改"

#: assets/templates/admin/user.jet.html:52
#: assets/templates/bookmarks/collection.jet.html:77
#: assets/templates/bookmarks/collection_create.jet.html:30
#: assets/templates/profile/credential.jet.html:83
#: assets/templates/profile/index.jet.html:35
#: assets/templates/profile/password.jet.html:36
#: assets/templates/profile/token.jet.html:70
msgid "Save"
msgstr "保存"

#: assets/templates/admin/user.jet.html:55
msgid "Delete this user"
msgstr "删除此用户"

#: assets/templates/admin/user_create.jet.html:9 internal/admin/views.go:94
msgid "New User"
msgstr "新用户"

#: assets/templates/admin/user_create.jet.html:42
msgid "Create user"
msgstr "创建用户"

#: assets/templates/admin/user_list.jet.html:14
msgid "Add a new user"
msgstr "添加新用户"

#: assets/templates/admin/user_list.jet.html:30
#: assets/templates/profile/credential_list.jet.html:45
#: assets/templates/profile/token_list.jet.html:47
#, python-format
msgid "Created on: %s"
msgstr "创建时间：%s"

#: assets/templates/admin/user_list.jet.html:31
#, python-format
msgid "Last update: %s"
msgstr "最后更新时间：%s"

#: assets/templates/admin/user_list.jet.html:38
msgid "This user will be removed in a few seconds."
msgstr "将在几秒钟内移除此用户。"

#: assets/templates/auth/login.jet.html:9
#: assets/templates/auth/login.jet.html:37
msgid "Sign in"
msgstr "登录"

#: assets/templates/auth/login.jet.html:12
msgid "Sign in to Readeck"
msgstr "登录到 Readeck"

#: assets/templates/auth/login.jet.html:22
msgid "Username or email address"
msgstr "用户名或邮件地址"

#: assets/templates/auth/login.jet.html:41
msgid "Forgot your password?"
msgstr "忘记密码？"

#: assets/templates/auth/onboarding.jet.html:9
#: assets/templates/bookmarks/index.jet.html:71
msgid "Welcome to Readeck!"
msgstr "欢迎使用 Readeck！"

#: assets/templates/auth/onboarding.jet.html:15
msgid "We're delighted to have you on board; one more step and you're good to go."
msgstr "我们很高兴您能加入我们，还有一步就完成了。"

#: assets/templates/auth/onboarding.jet.html:32
#: assets/templates/auth/recover.jet.html:56
#: assets/templates/profile/password.jet.html:32
msgid "must be at least 8 characters long"
msgstr "长度不得少于 8 个字符"

#: assets/templates/auth/onboarding.jet.html:39
msgid "Please note:"
msgstr "请注意："

#: assets/templates/auth/onboarding.jet.html:40
msgid ""
"\n"
"  Your email address is optional and will never leave this installation.\n"
"  It will never be collected, transferred or sold.\n"
"  It will <strong>only</strong> be used, should you need it, for password recovery and internal notifications.\n"
"  "
msgstr ""
"\n"
"  您可以选填邮件地址，该地址仅用于本次安装。\n"
"  邮件地址永远不会被第三方收集、转移或出售。\n"
"  它<strong>只会</strong>在您需要时用于密码恢复和内部通知。\n"
"  "

#: assets/templates/auth/onboarding.jet.html:47
msgid "Finish installation"
msgstr "完成安装"

#: assets/templates/auth/recover.jet.html:9
msgid "Password recovery"
msgstr "密码恢复"

#: assets/templates/auth/recover.jet.html:21
msgid "No worries, it happens to anyone."
msgstr "别担心，任何人都会遇到这种情况。"

#: assets/templates/auth/recover.jet.html:22
msgid ""
"\n"
"        Please provide the email address you used to create\n"
"        your account and we'll send you a message with a link\n"
"        to recover your password.\n"
"      "
msgstr ""
"\n"
"        请提供您创建账号的邮件地址\n"
"        我们将向您发送一封电子邮件\n"
"        其中包含恢复密码的链接。\n"
"      "

#: assets/templates/auth/recover.jet.html:32
msgid "Send me a recovery link"
msgstr "向我发送恢复链接"

#: assets/templates/auth/recover.jet.html:33
#: assets/templates/auth/recover.jet.html:58
msgid "Cancel and go back to sign in"
msgstr "取消并返回登录页面"

#: assets/templates/auth/recover.jet.html:37
msgid "Almost there!"
msgstr "差不多了！"

#: assets/templates/auth/recover.jet.html:38
#, python-format
msgid ""
"\n"
"        We have sent an email to\n"
"        <strong>%s</strong>\n"
"        with further instructions.\n"
"      "
msgstr ""
"\n"
"        我们已发送电子邮件至\n"
"        <strong>%s</strong>\n"
"        其中包含进一步的说明。\n"
"      "

#: assets/templates/auth/recover.jet.html:54
#: assets/templates/profile/password.jet.html:29
msgid "New password"
msgstr "新密码"

#: assets/templates/auth/recover.jet.html:57
msgid "Update your password"
msgstr "更新您的密码"

#: assets/templates/auth/recover.jet.html:62
msgid "Your password has been changed."
msgstr "您的密码已更改。"

#: assets/templates/auth/recover.jet.html:63
msgid "Go to the sign in page"
msgstr "转到登录页面"

#: assets/templates/bookmarks/annotation_list.jet.html:8
msgid "Bookmark Highlights"
msgstr "书签高亮"

#: assets/templates/bookmarks/annotation_list.jet.html:17
msgid "You don't have any highlights yet."
msgstr "您还没有任何高亮。"

#: assets/templates/bookmarks/annotation_list.jet.html:18
msgid ""
"\n"
"        Once you start highlighting parts of your saved articles, they will appear on this page\n"
"        for you to easily find them.\n"
"      "
msgstr ""
"\n"
"        您可以保存文章的高亮部分，它们将出现在此页面上\n"
"        以便您轻松找到它们。\n"
"      "

#: assets/templates/bookmarks/annotation_list.jet.html:23
#, python-format
msgid "Read more about highlights in the <a class=\"%s\" href=\"%s\">documentation</a>."
msgstr "阅读<a class=\"%s\" href=\"%s\">文档</a>中有关高亮的更多信息。"

#: assets/templates/bookmarks/base.jet.html:9
#: assets/templates/bookmarks/bookmark.jet.html:15
#: assets/templates/menu.jet.html:20
msgid "Bookmarks"
msgstr "书签"

#: assets/templates/bookmarks/base.jet.html:24
msgid "All"
msgstr "全部"

#: assets/templates/bookmarks/base.jet.html:27
msgid "Unread"
msgstr "未读"

#: assets/templates/bookmarks/base.jet.html:30
msgid "Archive"
msgstr "归档"

#: assets/templates/bookmarks/base.jet.html:33
msgid "Favorites"
msgstr "收藏"

#: assets/templates/bookmarks/base.jet.html:41
#: internal/bookmarks/routes/views_bookmarks.go:112
msgid "Articles"
msgstr "文章"

#: assets/templates/bookmarks/base.jet.html:47
#: internal/bookmarks/routes/views_bookmarks.go:116
msgid "Videos"
msgstr "视频"

#: assets/templates/bookmarks/base.jet.html:53
#: internal/bookmarks/routes/views_bookmarks.go:114
msgid "Pictures"
msgstr "图片"

#: assets/templates/bookmarks/base.jet.html:63
#: assets/templates/bookmarks/components/sidebar.jet.html:96
msgid "Labels"
msgstr "标签"

#: assets/templates/bookmarks/base.jet.html:65
#: assets/templates/bookmarks/components/sidebar.jet.html:101
msgid "Highlights"
msgstr "高亮"

#: assets/templates/bookmarks/base.jet.html:67
#: assets/templates/bookmarks/collection.jet.html:11
#: assets/templates/bookmarks/collection.jet.html:33
msgid "Collections"
msgstr "收藏集"

#: assets/templates/bookmarks/bookmark.jet.html:1
#: assets/templates/bookmarks/bookmark.jet.html:80
msgid "Close panel"
msgstr "关闭面板"

#: assets/templates/bookmarks/bookmark.jet.html:1
#: assets/templates/bookmarks/bookmark.jet.html:111
msgid "Bookmark information"
msgstr "书签信息"

#: assets/templates/bookmarks/bookmark.jet.html:12
msgid "Bookmark loading"
msgstr "加载书签"

#: assets/templates/bookmarks/bookmark.jet.html:43
msgid "Bookmark is loading"
msgstr "书签正在加载"

#: assets/templates/bookmarks/bookmark_missing.jet.html:9
#: assets/templates/bookmarks/bookmark_missing.jet.html:14
msgid "Bookmark not found"
msgstr "未找到书签"

#: assets/templates/bookmarks/bookmark_public.jet.html:13
msgid "Shared link"
msgstr "分享链接"

#: assets/templates/bookmarks/bookmark_public.jet.html:23
msgid "Page not found"
msgstr "未找到页面"

#: assets/templates/bookmarks/bookmark_public.jet.html:25
msgid "Page has expired"
msgstr "页面已过期"

#: assets/templates/bookmarks/bookmark_public.jet.html:47
#: assets/templates/bookmarks/components/sidebar.jet.html:56
#: assets/templates/epub/bookmark.jet.html:37
#, python-format
msgid "Published on %s"
msgstr "发布于 %s"

#: assets/templates/bookmarks/bookmark_public.jet.html:52
#: assets/templates/bookmarks/components/sidebar.jet.html:61
#: assets/templates/epub/bookmark.jet.html:40
#, python-format
msgid "By %s"
msgstr "作者 %s"

#: assets/templates/bookmarks/bookmark_public.jet.html:60
#, python-format
msgid "%d min"
msgstr "%d 分钟"

#: assets/templates/bookmarks/bookmark_public.jet.html:65
#, python-format
msgid "Shared by %s"
msgstr "由 %s 分享"

#: assets/templates/bookmarks/bookmark_public.jet.html:66
msgid "with"
msgstr "通过"

# | msgid "Saved with Readeck"
#: assets/templates/bookmarks/bookmark_public.jet.html:115
<<<<<<< HEAD
#, fuzzy
=======
>>>>>>> 8b8bd650
msgid "Saved with"
msgstr "已保存"

#: assets/templates/bookmarks/bookmark_shared.jet.html:8
msgid "Share link"
msgstr "分享链接"

#: assets/templates/bookmarks/bookmark_shared.jet.html:19
#, python-format
msgid "Share: %s"
msgstr "分享于 %s"

#: assets/templates/bookmarks/collection.jet.html:16
#, python-format
msgid "Collection %s"
msgstr "收藏集 %s"

#: assets/templates/bookmarks/collection.jet.html:21
msgid "Collection will be removed in a few seconds."
msgstr "将在几秒钟内移除收藏集。"

#: assets/templates/bookmarks/collection.jet.html:42
#: assets/templates/bookmarks/collection.jet.html:54
msgid "Edit"
msgstr "编辑"

#: assets/templates/bookmarks/collection.jet.html:56
#: assets/templates/bookmarks/index.jet.html:104
#: assets/templates/bookmarks/index.jet.html:137
#: assets/templates/bookmarks/index.jet.html:140
msgid "Filters"
msgstr "筛选器"

#: assets/templates/bookmarks/collection.jet.html:59
#: assets/templates/bookmarks/index.jet.html:143
#: assets/templates/menu.jet.html:43 docs/http.go:177 docs/http.go:243
#: docs/http.go:281
msgid "Documentation"
msgstr "文档"

#: assets/templates/bookmarks/collection.jet.html:67
#: assets/templates/bookmarks/collection_create.jet.html:23
#: assets/templates/profile/credential.jet.html:58
msgid "Name"
msgstr "名称"

#: assets/templates/bookmarks/collection.jet.html:79
msgid "Delete collection"
msgstr "删除收藏集"

#: assets/templates/bookmarks/collection_create.jet.html:9
msgid "New Collection"
msgstr "新收藏集"

#: assets/templates/bookmarks/collection_list.jet.html:9
#: internal/opds/http.go:74
msgid "Bookmark Collections"
msgstr "书签收藏集"

#: assets/templates/bookmarks/collection_list.jet.html:15
msgid "Create a new collection"
msgstr "创建新收藏集"

#: assets/templates/bookmarks/collection_list.jet.html:24
msgid ""
"\n"
"          Collections let you easily organize and export your bookmarks\n"
"          by saving search requests of your choice.\n"
"          When you create a new bookmark that matches a collection's\n"
"          criteria, it will appear immediately.\n"
"          Here are some examples:\n"
"        "
msgstr ""
"\n"
"          收藏集可让您通过保存自己选择的搜索请求，\n"
"          轻松整理和导出书签。\n"
"          当您创建的新书签符合某个收藏集的标准时，\n"
"          它就会立即出现。\n"
"          以下是一些示例：\n"
"        "

#: assets/templates/bookmarks/collection_list.jet.html:33
msgid "The unread articles (no photos or videos)"
msgstr "未读的文章（不含图片和视频）"

#: assets/templates/bookmarks/collection_list.jet.html:34
msgid "The archived articles from \"wikipedia.org\""
msgstr "来自“wikipedia.org”的归档文章"

#: assets/templates/bookmarks/collection_list.jet.html:35
msgid "The pictures with the label \"cat\""
msgstr "带有“猫”标签的图片"

#: assets/templates/bookmarks/collection_list.jet.html:36
msgid "The articles that contain \"shelter\" in their title"
msgstr "标题中包含“庇护所”的文章"

#: assets/templates/bookmarks/collection_list.jet.html:39
#, python-format
msgid "Read more about collections in the <a class=\"%s\" href=\"%s\">documentation</a>."
msgstr "阅读<a class=\"%s\" href=\"%s\">文档</a>中有关收藏集的更多信息。"

#: assets/templates/bookmarks/components/actions.jet.html:1
msgid "Export and Share"
msgstr "导出和分享"

#: assets/templates/bookmarks/components/actions.jet.html:1
#: assets/templates/bookmarks/components/card.jet.html:1
msgid "Delete this bookmark"
msgstr "删除此书签"

#: assets/templates/bookmarks/components/actions.jet.html:7
msgid "Mark as unread"
msgstr "标记为未读"

#: assets/templates/bookmarks/components/actions.jet.html:7
msgid "Mark as read"
msgstr "标记为已读"

#: assets/templates/bookmarks/components/actions.jet.html:8
#: assets/templates/bookmarks/components/bottom_actions.jet.html:7
#: assets/templates/bookmarks/components/card.jet.html:9
msgid "Remove from archive"
msgstr "从归档移除"

#: assets/templates/bookmarks/components/actions.jet.html:8
#: assets/templates/bookmarks/components/bottom_actions.jet.html:7
#: assets/templates/bookmarks/components/card.jet.html:9
msgid "Move to archive"
msgstr "移至归档"

#: assets/templates/bookmarks/components/actions.jet.html:9
#: assets/templates/bookmarks/components/bottom_actions.jet.html:8
#: assets/templates/bookmarks/components/card.jet.html:10
msgid "Remove from favorites"
msgstr "从收藏中移除"

#: assets/templates/bookmarks/components/actions.jet.html:9
#: assets/templates/bookmarks/components/bottom_actions.jet.html:8
#: assets/templates/bookmarks/components/card.jet.html:10
msgid "Add to favorites"
msgstr "添加到收藏"

#: assets/templates/bookmarks/components/actions.jet.html:15
#: assets/templates/bookmarks/components/card.jet.html:92
msgid "This bookmark will be removed in a few seconds."
msgstr "将在几秒钟内移除此书签。"

#: assets/templates/bookmarks/components/actions.jet.html:24
msgid "Undo"
msgstr "撤销"

#: assets/templates/bookmarks/components/actions.jet.html:58
#: assets/templates/bookmarks/components/list_actions.jet.html:72
msgid "Download EPUB"
msgstr "下载 EPUB"

#: assets/templates/bookmarks/components/actions.jet.html:60
msgid "Share by Link"
msgstr "通过链接分享"

#: assets/templates/bookmarks/components/bookmark_qrcode.jet.html:8
msgid "Saved with Readeck"
msgstr "用 Readeck 保存"

#: assets/templates/bookmarks/components/card.jet.html:1
msgid "Go to original page"
msgstr "转到原始页面"

#: assets/templates/bookmarks/components/card.jet.html:33
msgctxt "bookmark"
msgid "Loading"
msgstr "加载"

#: assets/templates/bookmarks/components/card.jet.html:75
#, fuzzy, python-format
#| msgid "%d min"
msgctxt "abbr"
msgid "%d min"
msgid_plural "%d min"
msgstr[0] "%d 分钟"

#: assets/templates/bookmarks/components/content_block.jet.html:1
msgid "Remove Highlight(s)"
msgstr "移除高亮"

#: assets/templates/bookmarks/components/content_block.jet.html:47
msgid "Yellow"
msgstr "黄色"

#: assets/templates/bookmarks/components/content_block.jet.html:48
msgid "Red"
msgstr "红色"

#: assets/templates/bookmarks/components/content_block.jet.html:49
msgid "Blue"
msgstr "蓝色"

#: assets/templates/bookmarks/components/content_block.jet.html:50
msgid "Green"
msgstr "绿色"

#: assets/templates/bookmarks/components/content_block.jet.html:54
msgid "Highlight"
msgstr "高亮"

#: assets/templates/bookmarks/components/filters.jet.html:9
msgid "Search"
msgstr "搜索"

#: assets/templates/bookmarks/components/filters.jet.html:14
msgid "Title"
msgstr "标题"

#: assets/templates/bookmarks/components/filters.jet.html:19
msgid "Author"
msgstr "作者"

#: assets/templates/bookmarks/components/filters.jet.html:24
msgid "Site"
msgstr "网站"

#: assets/templates/bookmarks/components/filters.jet.html:29
#: assets/templates/bookmarks/import/options.jet.html:10
#: assets/templates/bookmarks/label.jet.html:10
msgid "Label"
msgstr "标签"

#: assets/templates/bookmarks/components/filters.jet.html:34
msgid "From date"
msgstr "起始日期"

#: assets/templates/bookmarks/components/filters.jet.html:40
msgid "To date"
msgstr "结束日期"

#: assets/templates/bookmarks/components/filters.jet.html:45
msgid "Type"
msgstr "类型"

#: assets/templates/bookmarks/components/filters.jet.html:50
msgctxt "filter"
msgid "Progress"
msgstr "进度"

#: assets/templates/bookmarks/components/filters.jet.html:55
msgid "Is Favorite"
msgstr "是否收藏"

#: assets/templates/bookmarks/components/filters.jet.html:59
#: assets/templates/bookmarks/components/filters.jet.html:68
#: assets/templates/bookmarks/components/filters.jet.html:78
#: assets/templates/bookmarks/components/filters.jet.html:88
#: assets/templates/bookmarks/components/filters.jet.html:98
#: assets/templates/bookmarks/components/reader_control.jet.html:127
#: assets/templates/bookmarks/components/reader_control.jet.html:152
msgid "yes"
msgstr "是"

#: assets/templates/bookmarks/components/filters.jet.html:60
#: assets/templates/bookmarks/components/filters.jet.html:69
#: assets/templates/bookmarks/components/filters.jet.html:79
#: assets/templates/bookmarks/components/filters.jet.html:89
#: assets/templates/bookmarks/components/filters.jet.html:99
#: assets/templates/bookmarks/components/reader_control.jet.html:127
#: assets/templates/bookmarks/components/reader_control.jet.html:152
msgid "no"
msgstr "否"

#: assets/templates/bookmarks/components/filters.jet.html:64
msgid "Is Archived"
msgstr "已归档"

#: assets/templates/bookmarks/components/filters.jet.html:74
msgid "Is Loaded"
msgstr "已加载"

#: assets/templates/bookmarks/components/filters.jet.html:84
msgid "With Labels"
msgstr "有标签"

#: assets/templates/bookmarks/components/filters.jet.html:94
msgid "With Errors"
msgstr "有错误"

#: assets/templates/bookmarks/components/labels.jet.html:1
msgid "Remove label"
msgstr "移除标签"

#: assets/templates/bookmarks/components/labels_form.jet.html:1
msgid "Add a label"
msgstr "添加标签"

#: assets/templates/bookmarks/components/labels_form.jet.html:35
msgid "Add label"
msgstr "添加标签"

#: assets/templates/bookmarks/components/list_actions.jet.html:1
msgid "Grid view"
msgstr "网格视图"

#: assets/templates/bookmarks/components/list_actions.jet.html:1
msgid "Compact view"
msgstr "紧凑视图"

# | msgid "Import bookmarks"
#: assets/templates/bookmarks/components/list_actions.jet.html:1
<<<<<<< HEAD
#, fuzzy
=======
>>>>>>> 8b8bd650
msgid "Sort bookmarks"
msgstr "排序书签"

# | msgid "Options"
#: assets/templates/bookmarks/components/list_actions.jet.html:1
<<<<<<< HEAD
#, fuzzy
=======
>>>>>>> 8b8bd650
msgid "Sort options"
msgstr "排序选项"

# | msgid "Import links and articles"
#: assets/templates/bookmarks/components/list_actions.jet.html:1
<<<<<<< HEAD
#, fuzzy
=======
>>>>>>> 8b8bd650
msgid "Import and export"
msgstr "导入和导出"

#: assets/templates/bookmarks/components/public_share.jet.html:9
msgid "You can share the following link with your friends."
msgstr "您可以与朋友分享以下链接。"

#: assets/templates/bookmarks/components/public_share.jet.html:10
#, python-format
msgid "It expires on %s"
msgstr "它将于 %s 过期"

#: assets/templates/bookmarks/components/public_share.jet.html:22
msgid "Copy the link"
msgstr "复制链接"

#: assets/templates/bookmarks/components/public_share.jet.html:25
msgid "Go back to the bookmark"
msgstr "返回书签"

#: assets/templates/bookmarks/components/reader_control.jet.html:24
msgid "Font"
msgstr "字体"

#: assets/templates/bookmarks/components/reader_control.jet.html:54
msgid "Width"
msgstr "宽度"

#: assets/templates/bookmarks/components/reader_control.jet.html:75
msgid "Size"
msgstr "大小"

#: assets/templates/bookmarks/components/reader_control.jet.html:96
msgid "Line height"
msgstr "行高"

#: assets/templates/bookmarks/components/reader_control.jet.html:116
msgid "Justify"
msgstr "对齐"

#: assets/templates/bookmarks/components/reader_control.jet.html:141
msgid "Hyphenation"
msgstr "连字符"

#: assets/templates/bookmarks/components/sidebar.jet.html:1
#: assets/templates/bookmarks/components/sidebar.jet.html:49
#: assets/templates/epub/bookmark.jet.html:34
msgid "no site name"
msgstr "没有网站名称"

#: assets/templates/bookmarks/components/sidebar.jet.html:13
msgid "Errors occurred during extraction."
msgstr "提取过程中出错。"

#: assets/templates/bookmarks/components/sidebar.jet.html:69
#: assets/templates/epub/bookmark.jet.html:45
#, fuzzy, python-format
#| msgid "About %d min read"
msgid "About %d minute read"
msgid_plural "About %d minutes read"
msgstr[0] "阅读约 %d 分钟"

#: assets/templates/bookmarks/components/sidebar.jet.html:104
msgid "Start selecting text in the article to create a new highlight."
msgstr "在文章中选择文本以创建新的高亮。"

#: assets/templates/bookmarks/components/sidebar.jet.html:135
msgid "Links"
msgstr "链接"

#: assets/templates/bookmarks/import/form-browser.jet.html:9
msgid "Import your Browser's Bookmarks"
msgstr "导入浏览器的书签"

#: assets/templates/bookmarks/import/form-browser.jet.html:15
msgid ""
"\n"
"    In your web browser, export your bookmarks as an HTML file.<br>\n"
"    Upload this file in the form below and Readeck will create and fetch\n"
"    every bookmark found it the file.\n"
"  "
msgstr ""
"\n"
"    在浏览器中，将书签导出为 HTML 文件。<br>\n"
"    将此文件上传到下表中，Readeck 将\n"
"    创建并获取文件中找到的每个书签。\n"
"  "

#: assets/templates/bookmarks/import/form-browser.jet.html:22
msgid "Instructions for Firefox"
msgstr "Firefox 导入说明"

#: assets/templates/bookmarks/import/form-browser.jet.html:23
msgid "Instructions for Chrome"
msgstr "Chrome 导入说明"

#: assets/templates/bookmarks/import/form-browser.jet.html:34
#: assets/templates/bookmarks/import/form-csv.jet.html:27
#: assets/templates/bookmarks/import/form-goodlinks.jet.html:27
#: assets/templates/bookmarks/import/form-pocket-file.jet.html:42
#: assets/templates/bookmarks/import/form-text.jet.html:28
msgid "File"
msgstr "文件"

#: assets/templates/bookmarks/import/form-browser.jet.html:42
msgid "Convert section titles to labels"
msgstr "将章节标题转换为标签"

#: assets/templates/bookmarks/import/form-browser.jet.html:44
msgid "Adds a label on links, based on their section title"
msgstr "根据链接的章节标题添加标签"

#: assets/templates/bookmarks/import/form-browser.jet.html:48
#: assets/templates/bookmarks/import/form-csv.jet.html:34
#: assets/templates/bookmarks/import/form-goodlinks.jet.html:34
#: assets/templates/bookmarks/import/form-omnivore.jet.html:43
#: assets/templates/bookmarks/import/form-pocket-file.jet.html:49
#: assets/templates/bookmarks/import/form-text.jet.html:35
#: assets/templates/bookmarks/import/form-wallabag.jet.html:69
msgid "Import Bookmarks"
msgstr "导入书签"

# | msgid "Import Links from a Text File"
#: assets/templates/bookmarks/import/form-csv.jet.html:9
<<<<<<< HEAD
#, fuzzy
=======
>>>>>>> 8b8bd650
msgid "Import Links from a CSV File"
msgstr "从 CSV 文件导入链接"

#: assets/templates/bookmarks/import/form-csv.jet.html:15
msgid ""
"\n"
"    Upload a CSV file from Instapaper or any CSV that matches the format specified bellow.\n"
"  "
msgstr ""
"\n"
"    从 Instapaper 上传 CSV 文件或符合以下指定格式的任何 CSV 文件。\n"
"  "

#: assets/templates/bookmarks/import/form-csv.jet.html:41
#, python-format
msgid ""
"\n"
"    The uploaded file must contain a first row with the column names. Column names are case\n"
"    insensitive and, except for <code>%s</code>, every column is optional.\n"
"  "
msgstr ""
"\n"
"    上传的文件必须包含带有列名的第一行。列名不区分\n"
"    大小写，除 <code>%s</code> 外，每一列都是可选的。\n"
"  "

#: assets/templates/bookmarks/import/form-csv.jet.html:45
msgid "Here are the columns you can set:"
msgstr "这是您可以设置的列："

# | msgid "File"
#: assets/templates/bookmarks/import/form-csv.jet.html:49
<<<<<<< HEAD
#, fuzzy
=======
>>>>>>> 8b8bd650
msgid "Field"
msgstr "字段"

# | msgid "Links"
#: assets/templates/bookmarks/import/form-csv.jet.html:50
<<<<<<< HEAD
#, fuzzy
=======
>>>>>>> 8b8bd650
msgid "Alias"
msgstr "别名"

# | msgid "Distribution"
#: assets/templates/bookmarks/import/form-csv.jet.html:51
<<<<<<< HEAD
#, fuzzy
=======
>>>>>>> 8b8bd650
msgid "Description"
msgstr "描述"

# | msgid "Email Address"
#: assets/templates/bookmarks/import/form-csv.jet.html:58
<<<<<<< HEAD
#, fuzzy
=======
>>>>>>> 8b8bd650
msgid "Link address"
msgstr "链接地址"

# | msgid "Bookmark Labels"
#: assets/templates/bookmarks/import/form-csv.jet.html:63
<<<<<<< HEAD
#, fuzzy
=======
>>>>>>> 8b8bd650
msgid "Bookmark title"
msgstr "书签标题"

#: assets/templates/bookmarks/import/form-csv.jet.html:68
#, python-format
msgid "Bookmark's archived state; only valid value is \"%s\""
msgstr "书签的归档状态；只有有效的值是“%s”"

#: assets/templates/bookmarks/import/form-csv.jet.html:73
msgid "Creation date, can be a UNIX timestamp or an RFC-3339 formatted date"
msgstr "创建日期，可以是 UNIX 时间戳或 RFC-3339 格式的日期"

#: assets/templates/bookmarks/import/form-csv.jet.html:78
msgid "A JSON encoded list of labels"
msgstr "JSON 编码的标签列表"

#: assets/templates/bookmarks/import/form-csv.jet.html:83
msgid "Example"
msgstr "示例"

#: assets/templates/bookmarks/import/form-goodlinks.jet.html:9
msgid "Import Links from a GoodLinks export file"
msgstr "从 GoodLinks 导出的文件中导入链接"

#: assets/templates/bookmarks/import/form-goodlinks.jet.html:15
msgid ""
"\n"
"    Upload a JSON file obtained from your GoodLinks app.\n"
"  "
msgstr ""
"\n"
"    上传从 GoodLinks 应用获得的 JSON 文件。\n"
"  "

#: assets/templates/bookmarks/import/form-omnivore.jet.html:9
#: assets/templates/bookmarks/import/index.jet.html:47
msgid "Import your Omnivore Articles"
msgstr "导入您的 Omnivore 文章"

#: assets/templates/bookmarks/import/form-omnivore.jet.html:15
msgid ""
"\n"
"    To import your articles from Omnivore, you must first create an API Key in your\n"
"    Omnivore's settings and enter it in the the form below.\n"
"  "
msgstr ""
"\n"
"    要从 Omnivore 导入您的文章，您必须首先在 Omnivore\n"
"    的设置中创建一个 API 密钥，然后在下表中输入。\n"
"  "

#: assets/templates/bookmarks/import/form-omnivore.jet.html:28
msgid "Omnivore URL"
msgstr "Omnivore URL"

#: assets/templates/bookmarks/import/form-omnivore.jet.html:30
msgid "URL of your Omnivore homepage"
msgstr "您的 Omnivore 主页的 URL"

#: assets/templates/bookmarks/import/form-omnivore.jet.html:36
msgid "API Key"
msgstr "API 密钥"

#: assets/templates/bookmarks/import/form-pocket-file.jet.html:9
#: assets/templates/bookmarks/import/index.jet.html:50
msgid "Import your Pocket Articles"
msgstr "导入 Pocket 文章"

#: assets/templates/bookmarks/import/form-pocket-file.jet.html:15
#, python-format
msgid ""
"\n"
"    You can export your articles on Pocket by visiting:<br>\n"
"    <a class=\"%s\" href=\"%s\">%s</a>.\n"
"  "
msgstr ""
"\n"
"    您可以通过访问以下网址导出您在 Pocket 上的文章：<br>\n"
"    <a class=\"%s\" href=\"%s\">%s</a>。\n"
"  "

#: assets/templates/bookmarks/import/form-pocket-file.jet.html:21
msgid ""
"\n"
"    Upload this file in the form below and Readeck will fetch and save\n"
"    every link found it the file.\n"
"  "
msgstr ""
"\n"
"    将此文件上传到下表中，Readeck 将\n"
"    获取并保存文件中找到的每个链接。\n"
"  "

#: assets/templates/bookmarks/import/form-pocket-file.jet.html:27
msgid ""
"\n"
"    Please note that Pocket does not allow the article content to be exported.\n"
"    This could lead to different results in Readeck than what you currently\n"
"    see in Pocket.\n"
"  "
msgstr ""
"\n"
"    请注意，Pocket 不允许导出文章内容。\n"
"    这可能会导致 Readeck 中的结果与您\n"
"    当前在 Pocket 中看到的结果不同。\n"
"  "

#: assets/templates/bookmarks/import/form-text.jet.html:9
#: assets/templates/bookmarks/import/index.jet.html:32
msgid "Import Links from a Text File"
msgstr "从文本文件导入链接"

#: assets/templates/bookmarks/import/form-text.jet.html:15
msgid ""
"\n"
"    Upload a text file that contains one link per line and Readeck will fetch\n"
"    all of them and save them in your bookmark list.\n"
"  "
msgstr ""
"\n"
"    上传一个每行包含一个链接的文本文件，\n"
"    Readeck 将获取所有链接并将其保存在书签列表中。\n"
"  "

#: assets/templates/bookmarks/import/form-wallabag.jet.html:9
#: assets/templates/bookmarks/import/index.jet.html:53
msgid "Import your Wallabag Articles"
msgstr "导入 Wallabag 文章"

#: assets/templates/bookmarks/import/form-wallabag.jet.html:15
msgid ""
"\n"
"    To import your articles from Wallabag, you must first create an API client\n"
"    in Wallabag's <strong>API clients management</strong> menu. This will give you\n"
"    a <strong>Client ID</strong> and <strong>Client secret</strong>.\n"
"  "
msgstr ""
"\n"
"    要从 Wallabag 导入您的文章，您必须首先\n"
"    在 Wallabag 的 <strong>API 客户端管理</strong>菜单中创建 API 客户端。\n"
"    这将为您提供<strong>客户端 ID</strong> 和<strong>客户端机密</strong>。\n"
"  "

#: assets/templates/bookmarks/import/form-wallabag.jet.html:21
msgid ""
"\n"
"    You can then enter all the necessary information in the form below.\n"
"  "
msgstr ""
"\n"
"    然后，您可以在下表中输入所有必要的信息。\n"
"  "

#: assets/templates/bookmarks/import/form-wallabag.jet.html:33
msgid "Wallabag URL"
msgstr "Wallabag URL"

#: assets/templates/bookmarks/import/form-wallabag.jet.html:35
msgid "URL of your Wallabag homepage"
msgstr "您的 Wallabag 主页的 URL"

#: assets/templates/bookmarks/import/form-wallabag.jet.html:55
msgid "Client ID"
msgstr "客户端 ID"

#: assets/templates/bookmarks/import/form-wallabag.jet.html:62
msgid "Client Secret"
msgstr "客户端机密"

#: assets/templates/bookmarks/import/index.jet.html:9
msgid "Import your Bookmarks"
msgstr "导入书签"

#: assets/templates/bookmarks/import/index.jet.html:25
msgid ""
"\n"
"    Here you can import your existing bookmark collection from various sources into Readeck.\n"
"  "
msgstr ""
"\n"
"    在这里，您可以将现有的书签收藏集从各种来源导入 Readeck。\n"
"  "

#: assets/templates/bookmarks/import/index.jet.html:36
msgid "Import your Browser's Bookmarks, Pinboard, Instapaper"
msgstr "导入浏览器的书签、Pinboard、Instapaper"

# | msgid "Import Links from a Text File"
#: assets/templates/bookmarks/import/index.jet.html:40
<<<<<<< HEAD
#, fuzzy
=======
>>>>>>> 8b8bd650
msgid "Import Links from a CSV File and Instapaper"
msgstr "从 CSV 文件和 Instapaper 导入链接"

#: assets/templates/bookmarks/import/index.jet.html:44
msgid "Import your GoodLinks Articles"
msgstr "导入 GoodLinks 文章"

#: assets/templates/bookmarks/import/options.jet.html:7
msgid "Options"
msgstr "选项"

#: assets/templates/bookmarks/import/options.jet.html:12
msgid "A label to add to all imported bookmarks"
msgstr "添加到全部导入书签的标签"

#: assets/templates/bookmarks/import/options.jet.html:16
msgid "Ignore links already in your bookmarks"
msgstr "忽略书签中已有的链接"

# | msgid "Archived Bookmarks"
#: assets/templates/bookmarks/import/options.jet.html:21
<<<<<<< HEAD
#, fuzzy
=======
>>>>>>> 8b8bd650
msgid "Archive all links"
msgstr "归档所有链接"

#: assets/templates/bookmarks/import/options.jet.html:23
msgid "Moves all links to archive, regardless of their original status"
msgstr "将所有链接移至归档，无论其原始状态如何"

# | msgid "Mark as read"
#: assets/templates/bookmarks/import/options.jet.html:27
<<<<<<< HEAD
#, fuzzy
=======
>>>>>>> 8b8bd650
msgid "Mark all links as read"
msgstr "将所有链接标记为已读"

#: assets/templates/bookmarks/import/options.jet.html:29
msgid "Marks all links as read, regardless of their original status"
msgstr "将所有链接标记为已读，无论其原始状态如何"

#: assets/templates/bookmarks/import/progress.jet.html:15
msgid "Import operation will launch momentarily."
msgstr "导入操作即将开始。"

#: assets/templates/bookmarks/import/progress.jet.html:17
msgid "Import operation has started!"
msgstr "导入操作已经开始！"

#: assets/templates/bookmarks/import/progress.jet.html:21
msgid "You can keep using Readeck while the import is running."
msgstr "您可以在导入过程中继续使用 Readeck。"

#: assets/templates/bookmarks/import/progress.jet.html:24
msgid "Import is finished!"
msgstr "导入完成！"

#: assets/templates/bookmarks/import/progress.jet.html:25
#, python-format
msgid ""
"\n"
"      Your bookmarks are now available in your <a class=\"%s\" href=\"%s\">bookmark list</a>.\n"
"      "
msgstr ""
"\n"
"      您的书签现在可以在您的<a class=\"%s\" href=\"%s\">书签列表</a>中找到。\n"
"      "

# | msgid "Bookmark Labels"
#: assets/templates/bookmarks/index.jet.html:1
<<<<<<< HEAD
#, fuzzy
=======
>>>>>>> 8b8bd650
msgid "Bookmark filters"
msgstr "书签筛选器"

#: assets/templates/bookmarks/index.jet.html:27
msgid "Save a new link"
msgstr "保存新链接"

#: assets/templates/bookmarks/index.jet.html:40
msgctxt "button"
msgid "Save link"
msgstr "保存链接"

#: assets/templates/bookmarks/index.jet.html:49
#, python-format
msgid "\"%s\" is not a valid address. Did you mean to search your bookmarks for %s?"
msgstr "“%s”不是有效地址。您的意思是在书签中搜索 %s？"

#: assets/templates/bookmarks/index.jet.html:73
msgid "You don't have any bookmarks yet.<br> Copy a link in the field above and start saving."
msgstr "您还没有任何书签。<br> 复制上面字段中的链接并开始保存。"

#: assets/templates/bookmarks/index.jet.html:75
#, python-format
msgid "Read more about bookmarks in the <a class=\"%s\" href=\"%s\">documentation</a>."
msgstr "阅读<a class=\"%s\" href=\"%s\">文档</a>中有关书签的更多信息。"

#: assets/templates/bookmarks/index.jet.html:81
msgid ""
"\n"
"          Would you like to import from a similar tool or from a file with existing bookmarks?\n"
"          Try Readeck's import tool.\n"
"        "
msgstr ""
"\n"
"          您是想从类似工具中导入，还是从具有现有书签的文件中导入？\n"
"          尝试 Readeck 的导入工具。\n"
"        "

#: assets/templates/bookmarks/index.jet.html:88
msgid "Import links and articles"
msgstr "导入链接和文章"

#: assets/templates/bookmarks/index.jet.html:111
msgid "Import bookmarks"
msgstr "导入书签"

#: assets/templates/bookmarks/index.jet.html:120
msgid "Your search query yielded <strong>no results</strong>."
msgstr "您的搜索查询<strong>没有结果</strong>。"

#: assets/templates/bookmarks/index.jet.html:122
#, python-format
msgid "Your search query yielded <strong>%d result</strong>."
msgid_plural "Your search query yielded <strong>%d results</strong>."
msgstr[0] "您的搜索查询得到 <strong>%d 个结果</strong>。"

#: assets/templates/bookmarks/index.jet.html:153
msgctxt "action"
msgid "Search"
msgstr "搜索"

#: assets/templates/bookmarks/index.jet.html:155
msgid "Reset search"
msgstr "重置搜索"

#: assets/templates/bookmarks/index.jet.html:158
msgid "Create a collection"
msgstr "创建收藏集"

#: assets/templates/bookmarks/label.jet.html:37
msgid "Delete"
msgstr "删除"

#: assets/templates/bookmarks/label.jet.html:50
msgid "Label will be removed in a few seconds."
msgstr "将在几秒钟内移除标签。"

#: assets/templates/bookmarks/labels.jet.html:8
msgid "Bookmark Labels"
msgstr "书签标签"

#: assets/templates/bookmarks/labels.jet.html:14
msgid ""
"\n"
"  Labels let your organize your bookmarks the way you want.\n"
"  You can set anything to a label, including emojis!\n"
msgstr ""
"\n"
"  标签可让您按自己的方式整理书签。\n"
"  您可以将任何内容设置为标签，包括表情符号！\n"

#: assets/templates/docs/about.jet.html:8
#: assets/templates/docs/base.jet.html:27 docs/http.go:244
msgid "About Readeck"
msgstr "关于 Readeck"

#: assets/templates/docs/about.jet.html:14
msgid "Version:"
msgstr "版本："

#: assets/templates/docs/about.jet.html:15
msgid "Built Date:"
msgstr "构建日期："

#: assets/templates/docs/about.jet.html:18
msgid "System Information"
msgstr "系统信息"

#: assets/templates/docs/about.jet.html:20
msgid "Here are your current system information. Please include them if you report a bug."
msgstr "这是您当前的系统信息。如果您报告错误，请将其包括在内。"

#: assets/templates/docs/about.jet.html:31
msgid "Project"
msgstr "项目"

#: assets/templates/docs/about.jet.html:34
msgid "Main website"
msgstr "主网站"

#: assets/templates/docs/about.jet.html:35
msgid "Sources and issues"
msgstr "来源和问题"

#: assets/templates/docs/about.jet.html:36
msgid "How to contribute"
msgstr "如何做出贡献"

#: assets/templates/docs/about.jet.html:37
msgid "Community Forum"
msgstr "社区论坛"

#: assets/templates/docs/about.jet.html:38
msgid "Matrix Chat"
msgstr "Matrix 聊天"

#: assets/templates/docs/about.jet.html:41
msgid "License"
msgstr "许可"

#: assets/templates/docs/about.jet.html:43
#, python-format
msgid "Readeck is distributed under the terms of the license \"%s\""
msgstr "Readeck 根据“%s”许可条款分发"

#: assets/templates/docs/about.jet.html:47
msgid "Here's a short summary of the license conditions:"
msgstr "以下是许可条件的简短摘要："

#: assets/templates/docs/about.jet.html:52
msgid "Permissions"
msgstr "权限"

#: assets/templates/docs/about.jet.html:53
msgid "Conditions"
msgstr "条件"

#: assets/templates/docs/about.jet.html:54
msgid "Limitations"
msgstr "限制"

#: assets/templates/docs/about.jet.html:62
msgid "Commercial use"
msgstr "商业用途"

#: assets/templates/docs/about.jet.html:65
msgid "Distribution"
msgstr "分发"

#: assets/templates/docs/about.jet.html:68
msgid "Modification"
msgstr "改进"

#: assets/templates/docs/about.jet.html:71
msgid "Patent use"
msgstr "专利使用"

#: assets/templates/docs/about.jet.html:74
msgid "Private use"
msgstr "个人使用"

#: assets/templates/docs/about.jet.html:81
msgid "Disclose source"
msgstr "披露来源"

#: assets/templates/docs/about.jet.html:84
msgid "License and copyright notice"
msgstr "许可和版权声明"

#: assets/templates/docs/about.jet.html:87
msgid "Network use is distribution"
msgstr "网络使用视为分发"

#: assets/templates/docs/about.jet.html:90
msgid "Same license"
msgstr "相同许可"

#: assets/templates/docs/about.jet.html:93
msgid "State changes"
msgstr "说明变更"

#: assets/templates/docs/about.jet.html:100
msgid "Liability"
msgstr "责任"

#: assets/templates/docs/about.jet.html:103
msgid "Warranty"
msgstr "担保"

#: assets/templates/docs/about.jet.html:130
msgid "Third-Party Licenses"
msgstr "第三方许可"

#: assets/templates/docs/about.jet.html:132
msgid "Readeck includes and/or uses the following open source assets:"
msgstr "Readeck 包括和/或使用以下开源资产："

#: assets/templates/docs/api-docs.jet.html:8
#: assets/templates/docs/base.jet.html:21
msgid "API Documentation"
msgstr "API 文档"

#: assets/templates/docs/base.jet.html:9
msgid "Readeck Help"
msgstr "Readeck 帮助"

#: assets/templates/docs/base.jet.html:28
msgid "Changelog"
msgstr "更新日志"

#: assets/templates/emails/recover.tmpl:8
#, python-format
msgid ""
"\n"
"Hi,\n"
"\n"
"You (or someone else) entered this email address when trying to\n"
"change the password of a Readeck account (%s).\n"
"\n"
"If you are expecting this email, please follow this link to set\n"
"a new password for your readeck account.\n"
"\n"
"%s\n"
msgstr ""
"\n"
"您好，\n"
"\n"
"您（或其他人）在尝试更改 Readeck\n"
"账号（%s）的密码时输入了此邮件地址。\n"
"\n"
"如果您在等待此邮件，请点击此链接\n"
"为您的 Readeck 账号设置新密码。\n"
"\n"
"%s\n"

#: assets/templates/emails/recover.tmpl:21
#, python-format
msgid ""
"\n"
"Hi,\n"
"\n"
"You (or someone else) entered this email address when trying to\n"
"change the password of a Readeck account (%s).\n"
"\n"
"However, this email address is not associated with any account and\n"
"therefore, the attempted password change has failed.\n"
"\n"
"If you are a Readeck user on %s and you are\n"
"expecting this email, please try again using the email address\n"
"you used when creating your account.\n"
"\n"
"If you are not a Readeck user, please ignore this message.\n"
msgstr ""
"\n"
"您好，\n"
"\n"
"您（或其他人）在尝试更改 Readeck\n"
"账号（%s）的密码时输入了此邮件地址。\n"
"\n"
"但是，此邮件地址未与任何账号关联，\n"
"因此，尝试更改密码失败。\n"
"\n"
"如果您是 %s 上的 Readeck 用户，\n"
"并且在等待此邮件，请使用您在\n"
"创建账号时使用的邮件地址重试。\n"
"\n"
"如果您不是 Readeck 用户，请忽略此邮件。\n"

#: assets/templates/emails/recover.tmpl:38
msgid "Kind regards"
msgstr "亲切问候"

#: assets/templates/error.jet.html:8
msgid "Error"
msgstr "错误"

#: assets/templates/error.jet.html:22
msgid "Permission denied."
msgstr "权限不足。"

#: assets/templates/error.jet.html:24
msgid "Page not found."
msgstr "未找到页面。"

#: assets/templates/error.jet.html:26
msgid "An error occurred."
msgstr "发生错误。"

#: assets/templates/menu.jet.html:1
msgid "Change theme"
msgstr "更改主题"

#: assets/templates/menu.jet.html:1 assets/templates/menu.jet.html:48
msgid "Sign out"
msgstr "登出"

#: assets/templates/menu.jet.html:10
msgid "Open menu"
msgstr "打开菜单"

#: assets/templates/menu.jet.html:33
msgid "Change color theme"
msgstr "更改主题颜色"

#: assets/templates/menu.jet.html:40 assets/templates/profile/base.jet.html:9
msgid "Settings"
msgstr "设置"

#: assets/templates/profile/base.jet.html:14 internal/profile/views.go:98
#: internal/profile/views.go:133 internal/profile/views.go:178
#: internal/profile/views.go:243 internal/profile/views.go:274
#: internal/profile/views.go:334
msgid "Profile"
msgstr "个人资料"

#: assets/templates/profile/base.jet.html:21 internal/profile/views.go:179
#: internal/profile/views.go:244
msgid "Application Passwords"
msgstr "应用程序密码"

#: assets/templates/profile/base.jet.html:26 internal/profile/views.go:275
#: internal/profile/views.go:335
msgid "API Tokens"
msgstr "API 令牌"

#: assets/templates/profile/credential.jet.html:9
msgid "Application Password"
msgstr "应用程序密码"

#: assets/templates/profile/credential.jet.html:19
msgid "Password will be removed in a few seconds."
msgstr "将在几秒钟内移除密码。"

#: assets/templates/profile/credential.jet.html:27
msgid ""
"\n"
"    Your application password was created. Please copy the password below and write it down\n"
"    or store it in a password manager.\n"
"  "
msgstr ""
"\n"
"    您的应用程序密码已创建。请复制下面的密码\n"
"    并将其写下来或存储在密码管理器中。\n"
"  "

#: assets/templates/profile/credential.jet.html:32
msgid "Your password:"
msgstr "您的密码："

#: assets/templates/profile/credential.jet.html:39
msgid "Copy"
msgstr "复制"

#: assets/templates/profile/credential.jet.html:44
#: assets/templates/profile/token.jet.html:25
msgid "Properties"
msgstr "属性"

#: assets/templates/profile/credential.jet.html:51
msgid "Password ID"
msgstr "密码 ID"

#: assets/templates/profile/credential.jet.html:64
#: assets/templates/profile/token.jet.html:45
msgid "Enabled"
msgstr "已启用"

#: assets/templates/profile/credential.jet.html:70
msgid ""
"\n"
"    You can limit the permissions granted to this password by choosing one or more\n"
"    group of permissions below.<br>\n"
"    Leave all the choices blank to grant all your permissions to this password.\n"
"  "
msgstr ""
"\n"
"    您可以通过选择以下一组或多组权限\n"
"    来限制授予此密码的权限。<br>\n"
"    将所有选项留空，以授予您对此密码的全部权限。\n"
"  "

#: assets/templates/profile/credential.jet.html:78
#: assets/templates/profile/token.jet.html:65
msgid "Roles"
msgstr "角色"

#: assets/templates/profile/credential.jet.html:86
msgid "Delete password"
msgstr "删除密码"

#: assets/templates/profile/credential_list.jet.html:10
msgid "My Application Passwords"
msgstr "我的应用程序密码"

#: assets/templates/profile/credential_list.jet.html:23
msgid "Create a new Application Password"
msgstr "创建新的应用程序密码"

#: assets/templates/profile/credential_list.jet.html:51
msgid "This password will be removed in a few seconds."
msgstr "将在几秒钟内移除此密码。"

#: assets/templates/profile/index.jet.html:9
msgid "My profile"
msgstr "我的个人资料"

#: assets/templates/profile/index.jet.html:26
msgid "Email Address"
msgstr "邮件地址"

#: assets/templates/profile/index.jet.html:31
msgid "Language"
msgstr "语言"

#: assets/templates/profile/password.jet.html:9
msgid "Change my password"
msgstr "更改我的密码"

#: assets/templates/profile/password.jet.html:21
msgid "Current password"
msgstr "当前密码"

#: assets/templates/profile/token.jet.html:9
msgid "API Token"
msgstr "API 令牌"

#: assets/templates/profile/token.jet.html:19
msgid "Token will be removed in a few seconds."
msgstr "将在几秒钟内移除令牌。"

#: assets/templates/profile/token.jet.html:32
msgid "Token ID"
msgstr "令牌 ID"

#: assets/templates/profile/token.jet.html:39
msgid "Application"
msgstr "应用程序"

#: assets/templates/profile/token.jet.html:51
msgid "Expires on"
msgstr "过期时间"

#: assets/templates/profile/token.jet.html:57
msgid ""
"\n"
"    You can limit the permissions granted to this token by choosing one or more\n"
"    group of permissions below.<br>\n"
"    Leave all the choices blank to grant all your permissions to this token.\n"
"  "
msgstr ""
"\n"
"    您可以通过选择以下一组或多组权限\n"
"    来限制授予此令牌的权限。<br>\n"
"    将所有选项留空，以授予您对此令牌的全部权限。\n"
"  "

#: assets/templates/profile/token.jet.html:73
msgid "Delete token"
msgstr "删除令牌"

#: assets/templates/profile/token.jet.html:78
msgid "API authentication"
msgstr "API 验证"

#: assets/templates/profile/token.jet.html:81
msgid "Your API token"
msgstr "您的 API 令牌"

#: assets/templates/profile/token.jet.html:89
msgid "You can use this token by passing it as an <strong>Authorization: Bearer</strong> HTTP header."
msgstr "您可以通过将其作为 <strong>验证：Bearer</strong> HTTP 标头传递来使用此令牌。"

#: assets/templates/profile/token_list.jet.html:10
msgid "My API Tokens"
msgstr "我的 API 令牌"

#: assets/templates/profile/token_list.jet.html:16
msgid ""
"\n"
"  An API Token is a key that grants you (or another tool like a browser extension)\n"
"  access to the Readeck API.\n"
msgstr ""
"\n"
"  API 令牌是授予您（或其他工具，如浏览器扩展）\n"
"  访问 Readeck API 的密钥。\n"

#: assets/templates/profile/token_list.jet.html:20
#, python-format
msgid "Please read the <a href=\"%s\">API Documentation</a> if you plan to use it."
msgstr "如果您打算使用它，请阅读 <a href=\"%s\">API 文档</a>。"

#: assets/templates/profile/token_list.jet.html:26
msgid "Create a new API token"
msgstr "创建新 API 令牌"

#: assets/templates/profile/token_list.jet.html:48
#, python-format
msgid "Expires on: %s"
msgstr "过期时间：%s"

#: assets/templates/profile/token_list.jet.html:55
msgid "This token will be removed in a few seconds."
msgstr "将在几秒钟内移除此令牌。"

#: internal/admin/views.go:81
msgid "User created."
msgstr "用户已创建。"

#: internal/admin/views.go:120
msgid "User updated."
msgstr "用户已更新。"

#: internal/auth/signin/forms.go:17
msgid "Invalid user and/or password"
msgstr "用户和/或密码无效"

# | msgid "Password ID"
#: internal/auth/users/forms.go:68
<<<<<<< HEAD
#, fuzzy
=======
>>>>>>> 8b8bd650
msgid "password is empty"
msgstr "密码为空"

#: internal/auth/users/forms.go:205
msgid "Bookmarks : Read Only"
msgstr "书签：只读"

#: internal/auth/users/forms.go:206
msgid "Bookmarks : Write Only"
msgstr "书签：只写"

#: internal/auth/users/forms.go:207
msgid "Admin : Read Only"
msgstr "管理员：只读"

#: internal/auth/users/forms.go:208
msgid "Admin : Write Only"
msgstr "管理员：只写"

#: internal/bookmarks/importer/browser.go:51
msgid "Browser Bookmarks"
msgstr "浏览器书签"

#: internal/bookmarks/importer/browser.go:75
msgid "Unable to read HTML content"
msgstr "无法读取 HTML 内容"

#: internal/bookmarks/importer/browser.go:129
#: internal/bookmarks/importer/csv.go:142
#: internal/bookmarks/importer/csv.go:153
#: internal/bookmarks/importer/csv.go:158
#: internal/bookmarks/importer/csv.go:167
#: internal/bookmarks/importer/importer.go:45
msgid "Empty or invalid import file"
msgstr "导入文件为空或无效"

# | msgid "File"
#: internal/bookmarks/importer/csv.go:118
<<<<<<< HEAD
#, fuzzy
=======
>>>>>>> 8b8bd650
msgid "CSV File"
msgstr "CSV 文件"

#: internal/bookmarks/importer/goodlinks.go:44
msgid "GoodLinks Export File"
msgstr "GoodLinks 导出文件"

#: internal/bookmarks/importer/omnivore.go:247
msgid "Invalid API Key"
msgstr "无效的 API 密钥"

#: internal/bookmarks/importer/text.go:24
msgid "Text File"
msgstr "文本文件"

#: internal/bookmarks/importer/wallabag.go:238
msgid "Invalid URL"
msgstr "无效的 URL"

#: internal/bookmarks/importer/wallabag.go:243
msgid "Invalid credentials"
msgstr "无效的凭据"

#: internal/bookmarks/importer/wallabag.go:254
msgid "No access token found"
msgstr "未找到访问令牌"

#: internal/bookmarks/routes/forms_bookmarks.go:135
msgid "Unable to process input data"
msgstr "无法处理输入数据"

#: internal/bookmarks/routes/forms_bookmarks.go:376
msgid "Article"
msgstr "文章"

#: internal/bookmarks/routes/forms_bookmarks.go:377
msgid "Picture"
msgstr "图片"

#: internal/bookmarks/routes/forms_bookmarks.go:378
msgid "Video"
msgstr "视频"

#: internal/bookmarks/routes/forms_bookmarks.go:385
msgctxt "status"
msgid "Unviewed"
msgstr "未查看"

#: internal/bookmarks/routes/forms_bookmarks.go:386
msgctxt "status"
msgid "In-Progress"
msgstr "进行中"

#: internal/bookmarks/routes/forms_bookmarks.go:387
msgctxt "status"
msgid "Completed"
msgstr "已完成"

#: internal/bookmarks/routes/forms_bookmarks.go:621
msgctxt "sort"
msgid "Added, most recent first"
msgstr "最近添加"

#: internal/bookmarks/routes/forms_bookmarks.go:622
msgctxt "sort"
msgid "Added, oldest first"
msgstr "最早添加"

#: internal/bookmarks/routes/forms_bookmarks.go:623
msgctxt "sort"
msgid "Published, most recent first"
msgstr "最近发布"

#: internal/bookmarks/routes/forms_bookmarks.go:624
msgctxt "sort"
msgid "Published, oldest first"
msgstr "最早发布"

#: internal/bookmarks/routes/forms_bookmarks.go:625
msgctxt "sort"
msgid "Title, A to Z"
msgstr "标题，A 到 Z"

#: internal/bookmarks/routes/forms_bookmarks.go:626
msgctxt "sort"
msgid "Title, Z to A"
msgstr "标题，Z 到 A"

#: internal/bookmarks/routes/forms_bookmarks.go:627
msgctxt "sort"
msgid "Site Name, A to Z"
msgstr "网站名称，A 到 Z"

#: internal/bookmarks/routes/forms_bookmarks.go:628
msgctxt "sort"
msgid "Site Name, Z to A"
msgstr "网站名称，Z 到 A"

#: internal/bookmarks/routes/forms_bookmarks.go:629
msgctxt "sort"
msgid "Duration, shortest first"
msgstr "耗时最短"

#: internal/bookmarks/routes/forms_bookmarks.go:630
msgctxt "sort"
msgid "Duration, longest first"
msgstr "耗时最长"

#: internal/bookmarks/routes/opds.go:56
msgid "Readeck Bookmarks"
msgstr "Readeck 书签"

#: internal/bookmarks/routes/opds.go:101
msgid "Readeck Bookmark Collections"
msgstr "Readeck 书签收藏集"

#: internal/bookmarks/routes/opds.go:138
#, python-format
msgid "Readeck Collection: %s"
msgstr "Readeck 收藏集：%s"

#: internal/bookmarks/routes/opds.go:144
#, python-format
msgid "Collection ebook - %s"
msgstr "收藏集电子书 - %s"

#: internal/bookmarks/routes/opds.go:151
#, python-format
msgid "Browse collection: %s"
msgstr "浏览收藏集：%s"

#: internal/bookmarks/routes/views_bookmarks.go:97
msgid "All your Bookmarks"
msgstr "全部书签"

#: internal/bookmarks/routes/views_bookmarks.go:102
msgid "Bookmark Search"
msgstr "书签搜索"

#: internal/bookmarks/routes/views_bookmarks.go:106 internal/opds/http.go:58
msgid "Unread Bookmarks"
msgstr "未读书签"

#: internal/bookmarks/routes/views_bookmarks.go:108 internal/opds/http.go:62
msgid "Archived Bookmarks"
msgstr "已归档书签"

#: internal/bookmarks/routes/views_bookmarks.go:110 internal/opds/http.go:66
msgid "Favorite Bookmarks"
msgstr "已收藏书签"

#: internal/bookmarks/routes/views_collections.go:79
msgid "Collection updated."
msgstr "收藏集已更新。"

#: internal/bookmarks/routes/views_import.go:28
#: internal/bookmarks/routes/views_import.go:37
#: internal/bookmarks/routes/views_import.go:68
msgid "Import"
msgstr "导入"

#: internal/bookmarks/routes/views_import.go:29
msgid "Progress"
msgstr "进度"

#: internal/opds/http.go:70
msgid "All Bookmarks"
msgstr "全部书签"

#: internal/profile/forms.go:33
msgid "invalid username and/or email"
msgstr "无效的用户名和/或电子邮件"

#: internal/profile/forms.go:34
msgid "invalid password"
msgstr "无效的密码"

#: internal/profile/views.go:86
msgid "Profile updated."
msgstr "个人资料已更新。"

#: internal/profile/views.go:121
msgid "Your password was changed."
msgstr "您的密码已更改。"

#: internal/profile/views.go:189
msgid "Error: you cannot create more credentials."
msgstr "错误：您无法创建更多凭据。"

#: internal/profile/views.go:197
msgid "An error occurred while creating your password."
msgstr "创建密码时出错。"

#: internal/profile/views.go:229
msgid "Password was updated."
msgstr "密码已更新。"

#: internal/profile/views.go:290
msgid "An error occurred while creating your token."
msgstr "创建令牌时出错。"

#: internal/profile/views.go:295
msgid "New token created."
msgstr "新令牌已创建。"

#: internal/profile/views.go:314
msgid "Token was updated."
msgstr "令牌已更新。"

#: pkg/forms/forms.go:28
msgid "an unexpected error has occurred"
msgstr "发生意外错误"

#: pkg/forms/validators.go:18
msgid "field is required"
msgstr "必填字段"

#: pkg/forms/validators.go:20
msgid "not a valid email address"
msgstr "不是有效的邮件地址"

#: pkg/forms/validators.go:22
msgid "invalid URL"
msgstr "无效的 URL"

#: pkg/forms/validators.go:331
#, python-format
msgid "must be greater or equal than %d"
msgstr "必须大于或等于 %d"

#: pkg/forms/validators.go:339
#, python-format
msgid "must be lower or equal than %d"
msgstr "必须小于或等于 %d"

#: pkg/forms/validators.go:398
#, python-format
msgid "%v is not one of %s"
msgstr "%v 不是 %s 之一"

#: pkg/strftime/strftime.go:23
msgctxt "datetime_dl"
msgid "Sunday"
msgstr "星期日"

#: pkg/strftime/strftime.go:24
msgctxt "datetime_dl"
msgid "Monday"
msgstr "星期一"

#: pkg/strftime/strftime.go:25
msgctxt "datetime_dl"
msgid "Tuesday"
msgstr "星期二"

#: pkg/strftime/strftime.go:26
msgctxt "datetime_dl"
msgid "Wednesday"
msgstr "星期三"

#: pkg/strftime/strftime.go:27
msgctxt "datetime_dl"
msgid "Thursday"
msgstr "星期四"

#: pkg/strftime/strftime.go:28
msgctxt "datetime_dl"
msgid "Friday"
msgstr "星期五"

#: pkg/strftime/strftime.go:29
msgctxt "datetime_dl"
msgid "Saturday"
msgstr "星期六"

#: pkg/strftime/strftime.go:33
msgctxt "datetime_ds"
msgid "Sun"
msgstr "周日"

#: pkg/strftime/strftime.go:34
msgctxt "datetime_ds"
msgid "Mon"
msgstr "周一"

#: pkg/strftime/strftime.go:35
msgctxt "datetime_ds"
msgid "Tue"
msgstr "周二"

#: pkg/strftime/strftime.go:36
msgctxt "datetime_ds"
msgid "Wed"
msgstr "周三"

#: pkg/strftime/strftime.go:37
msgctxt "datetime_ds"
msgid "Thu"
msgstr "周四"

#: pkg/strftime/strftime.go:38
msgctxt "datetime_ds"
msgid "Fri"
msgstr "周五"

#: pkg/strftime/strftime.go:39
msgctxt "datetime_ds"
msgid "Sat"
msgstr "周六"

#: pkg/strftime/strftime.go:43
msgctxt "datetime_ml"
msgid "January"
msgstr "一月"

#: pkg/strftime/strftime.go:44
msgctxt "datetime_ml"
msgid "February"
msgstr "二月"

#: pkg/strftime/strftime.go:45
msgctxt "datetime_ml"
msgid "March"
msgstr "三月"

#: pkg/strftime/strftime.go:46
msgctxt "datetime_ml"
msgid "April"
msgstr "四月"

#: pkg/strftime/strftime.go:47
msgctxt "datetime_ml"
msgid "May"
msgstr "五月"

#: pkg/strftime/strftime.go:48
msgctxt "datetime_ml"
msgid "June"
msgstr "六月"

#: pkg/strftime/strftime.go:49
msgctxt "datetime_ml"
msgid "July"
msgstr "七月"

#: pkg/strftime/strftime.go:50
msgctxt "datetime_ml"
msgid "August"
msgstr "八月"

#: pkg/strftime/strftime.go:51
msgctxt "datetime_ml"
msgid "September"
msgstr "九月"

#: pkg/strftime/strftime.go:52
msgctxt "datetime_ml"
msgid "October"
msgstr "十月"

#: pkg/strftime/strftime.go:53
msgctxt "datetime_ml"
msgid "November"
msgstr "十一月"

#: pkg/strftime/strftime.go:54
msgctxt "datetime_ml"
msgid "December"
msgstr "十二月"

#: pkg/strftime/strftime.go:58
msgctxt "datetime_ms"
msgid "Jan"
msgstr "1月"

#: pkg/strftime/strftime.go:59
msgctxt "datetime_ms"
msgid "Feb"
msgstr "2月"

#: pkg/strftime/strftime.go:60
msgctxt "datetime_ms"
msgid "Mar"
msgstr "3月"

#: pkg/strftime/strftime.go:61
msgctxt "datetime_ms"
msgid "Apr"
msgstr "4月"

#: pkg/strftime/strftime.go:62
msgctxt "datetime_ms"
msgid "May"
msgstr "5月"

#: pkg/strftime/strftime.go:63
msgctxt "datetime_ms"
msgid "Jun"
msgstr "6月"

#: pkg/strftime/strftime.go:64
msgctxt "datetime_ms"
msgid "Jul"
msgstr "7月"

#: pkg/strftime/strftime.go:65
msgctxt "datetime_ms"
msgid "Aug"
msgstr "8月"

#: pkg/strftime/strftime.go:66
msgctxt "datetime_ms"
msgid "Sep"
msgstr "9月"

#: pkg/strftime/strftime.go:67
msgctxt "datetime_ms"
msgid "Oct"
msgstr "10月"

#: pkg/strftime/strftime.go:68
msgctxt "datetime_ms"
msgid "Nov"
msgstr "11月"

#: pkg/strftime/strftime.go:69
msgctxt "datetime_ms"
msgid "Dec"
msgstr "12月"

#: pkg/strftime/strftime.go:73
msgctxt "datetime"
msgid "a.m."
msgstr "上午"

#: pkg/strftime/strftime.go:74
msgctxt "datetime"
msgid "p.m."
msgstr "下午"

#: pkg/strftime/strftime.go:75
#, python-format
msgctxt "datetime"
msgid "%a %b %e %H:%M:%S %y"
msgstr "%a %b %e %H:%M:%S %y"

#: pkg/strftime/strftime.go:76
#, python-format
msgctxt "datetime"
msgid "%m/%d/%Y"
msgstr "%Y/%m/%d"

#: pkg/strftime/strftime.go:77
msgctxt "datetime"
msgid "%H:%M:%S"
msgstr "%H:%M:%S"

#~ msgid "Invalid Content-Type"
#~ msgstr "无效Content-Type"

#~ msgid "More information"
#~ msgstr "更多信息"

#~ msgctxt "action"
#~ msgid "Filter list"
#~ msgstr "筛选列表"

#~ msgid "Filters documentation"
#~ msgstr "筛选文档"

#~ msgid "Unabled to read HTML content"
#~ msgstr "无法读取 HTML 内容"

#~ msgid "Unabled to open zip file"
#~ msgstr "无法打开 zip 文件"

#~ msgid "Error: you can not create more credentials."
#~ msgstr "错误：您无法创建更多凭据。"

#~ msgid "Powered by"
#~ msgstr "技术支持"

#~ msgid "Invalid upload format"
#~ msgstr "无效的上传格式"

#~ msgid "Unable to open zip file"
#~ msgstr "无法打开 zip 文件"<|MERGE_RESOLUTION|>--- conflicted
+++ resolved
@@ -6,18 +6,12 @@
 msgstr ""
 "Project-Id-Version: Readeck CN 1.0.0\n"
 "Report-Msgid-Bugs-To: translate@readeck.com\n"
-<<<<<<< HEAD
-"POT-Creation-Date: 2025-02-22 09:41+0000\n"
-"PO-Revision-Date: 2024-12-31 16:08+0000\n"
-"Last-Translator: Outbreak2096 <outbreak2096@users.noreply.translate.codeberg.org>\n"
-=======
 "POT-Creation-Date: 2025-02-18 07:09+0000\n"
 "PO-Revision-Date: 2025-02-19 10:21+0000\n"
 "Last-Translator: Outbreak2096 "
 "<outbreak2096@users.noreply.translate.codeberg.org>\n"
 "Language-Team: Chinese (Simplified Han script) <https://"
 "translate.codeberg.org/projects/readeck/application/zh_Hans/>\n"
->>>>>>> 8b8bd650
 "Language: zh_CN\n"
 "MIME-Version: 1.0\n"
 "Content-Type: text/plain; charset=utf-8\n"
@@ -490,12 +484,7 @@
 msgid "with"
 msgstr "通过"
 
-# | msgid "Saved with Readeck"
 #: assets/templates/bookmarks/bookmark_public.jet.html:115
-<<<<<<< HEAD
-#, fuzzy
-=======
->>>>>>> 8b8bd650
 msgid "Saved with"
 msgstr "已保存"
 
@@ -801,30 +790,15 @@
 msgid "Compact view"
 msgstr "紧凑视图"
 
-# | msgid "Import bookmarks"
 #: assets/templates/bookmarks/components/list_actions.jet.html:1
-<<<<<<< HEAD
-#, fuzzy
-=======
->>>>>>> 8b8bd650
 msgid "Sort bookmarks"
 msgstr "排序书签"
 
-# | msgid "Options"
 #: assets/templates/bookmarks/components/list_actions.jet.html:1
-<<<<<<< HEAD
-#, fuzzy
-=======
->>>>>>> 8b8bd650
 msgid "Sort options"
 msgstr "排序选项"
 
-# | msgid "Import links and articles"
 #: assets/templates/bookmarks/components/list_actions.jet.html:1
-<<<<<<< HEAD
-#, fuzzy
-=======
->>>>>>> 8b8bd650
 msgid "Import and export"
 msgstr "导入和导出"
 
@@ -947,12 +921,7 @@
 msgid "Import Bookmarks"
 msgstr "导入书签"
 
-# | msgid "Import Links from a Text File"
 #: assets/templates/bookmarks/import/form-csv.jet.html:9
-<<<<<<< HEAD
-#, fuzzy
-=======
->>>>>>> 8b8bd650
 msgid "Import Links from a CSV File"
 msgstr "从 CSV 文件导入链接"
 
@@ -983,48 +952,23 @@
 msgid "Here are the columns you can set:"
 msgstr "这是您可以设置的列："
 
-# | msgid "File"
 #: assets/templates/bookmarks/import/form-csv.jet.html:49
-<<<<<<< HEAD
-#, fuzzy
-=======
->>>>>>> 8b8bd650
 msgid "Field"
 msgstr "字段"
 
-# | msgid "Links"
 #: assets/templates/bookmarks/import/form-csv.jet.html:50
-<<<<<<< HEAD
-#, fuzzy
-=======
->>>>>>> 8b8bd650
 msgid "Alias"
 msgstr "别名"
 
-# | msgid "Distribution"
 #: assets/templates/bookmarks/import/form-csv.jet.html:51
-<<<<<<< HEAD
-#, fuzzy
-=======
->>>>>>> 8b8bd650
 msgid "Description"
 msgstr "描述"
 
-# | msgid "Email Address"
 #: assets/templates/bookmarks/import/form-csv.jet.html:58
-<<<<<<< HEAD
-#, fuzzy
-=======
->>>>>>> 8b8bd650
 msgid "Link address"
 msgstr "链接地址"
 
-# | msgid "Bookmark Labels"
 #: assets/templates/bookmarks/import/form-csv.jet.html:63
-<<<<<<< HEAD
-#, fuzzy
-=======
->>>>>>> 8b8bd650
 msgid "Bookmark title"
 msgstr "书签标题"
 
@@ -1212,12 +1156,7 @@
 msgid "Import your Browser's Bookmarks, Pinboard, Instapaper"
 msgstr "导入浏览器的书签、Pinboard、Instapaper"
 
-# | msgid "Import Links from a Text File"
 #: assets/templates/bookmarks/import/index.jet.html:40
-<<<<<<< HEAD
-#, fuzzy
-=======
->>>>>>> 8b8bd650
 msgid "Import Links from a CSV File and Instapaper"
 msgstr "从 CSV 文件和 Instapaper 导入链接"
 
@@ -1237,12 +1176,7 @@
 msgid "Ignore links already in your bookmarks"
 msgstr "忽略书签中已有的链接"
 
-# | msgid "Archived Bookmarks"
 #: assets/templates/bookmarks/import/options.jet.html:21
-<<<<<<< HEAD
-#, fuzzy
-=======
->>>>>>> 8b8bd650
 msgid "Archive all links"
 msgstr "归档所有链接"
 
@@ -1250,12 +1184,7 @@
 msgid "Moves all links to archive, regardless of their original status"
 msgstr "将所有链接移至归档，无论其原始状态如何"
 
-# | msgid "Mark as read"
 #: assets/templates/bookmarks/import/options.jet.html:27
-<<<<<<< HEAD
-#, fuzzy
-=======
->>>>>>> 8b8bd650
 msgid "Mark all links as read"
 msgstr "将所有链接标记为已读"
 
@@ -1290,12 +1219,7 @@
 "      您的书签现在可以在您的<a class=\"%s\" href=\"%s\">书签列表</a>中找到。\n"
 "      "
 
-# | msgid "Bookmark Labels"
 #: assets/templates/bookmarks/index.jet.html:1
-<<<<<<< HEAD
-#, fuzzy
-=======
->>>>>>> 8b8bd650
 msgid "Bookmark filters"
 msgstr "书签筛选器"
 
@@ -1832,12 +1756,7 @@
 msgid "Invalid user and/or password"
 msgstr "用户和/或密码无效"
 
-# | msgid "Password ID"
 #: internal/auth/users/forms.go:68
-<<<<<<< HEAD
-#, fuzzy
-=======
->>>>>>> 8b8bd650
 msgid "password is empty"
 msgstr "密码为空"
 
@@ -1874,12 +1793,7 @@
 msgid "Empty or invalid import file"
 msgstr "导入文件为空或无效"
 
-# | msgid "File"
 #: internal/bookmarks/importer/csv.go:118
-<<<<<<< HEAD
-#, fuzzy
-=======
->>>>>>> 8b8bd650
 msgid "CSV File"
 msgstr "CSV 文件"
 
